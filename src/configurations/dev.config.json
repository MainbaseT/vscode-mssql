--- conflicted
+++ resolved
@@ -1,6 +1,5 @@
 {
     "service": {
-<<<<<<< HEAD
         "downloadUrl": "http://dtnuget:8080/download/microsoft.sqltools.servicelayer/{#version#}/microsoft.sqltools.servicelayer-{#fileName#}",
         "version": "0.0.27",
         "downloadFileNames": {
@@ -14,10 +13,6 @@
             "Ubuntu14": "ubuntu14-x64-netcoreapp1.0.tar.gz",
             "Ubuntu16": "ubuntu16-x64-netcoreapp1.0.tar.gz"
         },
-=======
-        "downloadUrl": "http://dtnuget:8080/download/microsoft.sqltools.servicelayer",
-        "version": "0.0.25",
->>>>>>> e9d89086
         "installDir": "../sqltoolsservice/{#version#}/{#platform#}",
         "executableFiles": ["Microsoft.SqlTools.ServiceLayer.exe", "Microsoft.SqlTools.ServiceLayer", "Microsoft.SqlTools.ServiceLayer.dll"]
     }

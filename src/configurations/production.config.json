{
    "service": {
<<<<<<< HEAD
        "downloadUrl": "https://download.microsoft.com/download/A/A/2/AA22B2D6-94D8-4C82-A388-D0246F567BBF/microsoft.sqltools.servicelayer-{#fileName#}",
        "version": "0.3.0.5",
=======
        "downloadUrl": "https://github.com/Microsoft/sqltoolsservice/releases/download/v{#version#}/microsoft.sqltools.servicelayer-{#fileName#}",
        "version": "0.3.0-alpha.47",
>>>>>>> 0ad7a4d4
        "downloadFileNames": {
            "Windows_7_86": "win-x86-netcoreapp1.0.zip",
            "Windows_7_64": "win-x64-netcoreapp1.0.zip",
            "OSX_10_11_64": "osx-x64-netcoreapp1.0.tar.gz",
            "CentOS_7": "centos-x64-netcoreapp1.0.tar.gz",
            "Debian_8": "debian-x64-netcoreapp1.0.tar.gz",
            "Fedora_23": "fedora-x64-netcoreapp1.0.tar.gz",
            "OpenSUSE_13_2": "opensuse-x64-netcoreapp1.0.tar.gz",
            "RHEL_7": "rhel-x64-netcoreapp1.0.tar.gz",
            "Ubuntu_14": "ubuntu14-x64-netcoreapp1.0.tar.gz",
            "Ubuntu_16": "ubuntu16-x64-netcoreapp1.0.tar.gz"
        },
        "installDir": "../sqltoolsservice/{#version#}/{#platform#}",
        "executableFiles": ["Microsoft.SqlTools.ServiceLayer.exe", "Microsoft.SqlTools.ServiceLayer", "Microsoft.SqlTools.ServiceLayer.dll"]
    }
}
<|MERGE_RESOLUTION|>--- conflicted
+++ resolved
@@ -1,25 +1,20 @@
-{
-    "service": {
-<<<<<<< HEAD
-        "downloadUrl": "https://download.microsoft.com/download/A/A/2/AA22B2D6-94D8-4C82-A388-D0246F567BBF/microsoft.sqltools.servicelayer-{#fileName#}",
-        "version": "0.3.0.5",
-=======
-        "downloadUrl": "https://github.com/Microsoft/sqltoolsservice/releases/download/v{#version#}/microsoft.sqltools.servicelayer-{#fileName#}",
-        "version": "0.3.0-alpha.47",
->>>>>>> 0ad7a4d4
-        "downloadFileNames": {
-            "Windows_7_86": "win-x86-netcoreapp1.0.zip",
-            "Windows_7_64": "win-x64-netcoreapp1.0.zip",
-            "OSX_10_11_64": "osx-x64-netcoreapp1.0.tar.gz",
-            "CentOS_7": "centos-x64-netcoreapp1.0.tar.gz",
-            "Debian_8": "debian-x64-netcoreapp1.0.tar.gz",
-            "Fedora_23": "fedora-x64-netcoreapp1.0.tar.gz",
-            "OpenSUSE_13_2": "opensuse-x64-netcoreapp1.0.tar.gz",
-            "RHEL_7": "rhel-x64-netcoreapp1.0.tar.gz",
-            "Ubuntu_14": "ubuntu14-x64-netcoreapp1.0.tar.gz",
-            "Ubuntu_16": "ubuntu16-x64-netcoreapp1.0.tar.gz"
-        },
-        "installDir": "../sqltoolsservice/{#version#}/{#platform#}",
-        "executableFiles": ["Microsoft.SqlTools.ServiceLayer.exe", "Microsoft.SqlTools.ServiceLayer", "Microsoft.SqlTools.ServiceLayer.dll"]
-    }
-}
+{
+    "service": {
+        "downloadUrl": "https://github.com/Microsoft/sqltoolsservice/releases/download/v{#version#}/microsoft.sqltools.servicelayer-{#fileName#}",
+        "version": "0.3.0-alpha.47",
+        "downloadFileNames": {
+            "Windows_7_86": "win-x86-netcoreapp1.0.zip",
+            "Windows_7_64": "win-x64-netcoreapp1.0.zip",
+            "OSX_10_11_64": "osx-x64-netcoreapp1.0.tar.gz",
+            "CentOS_7": "centos-x64-netcoreapp1.0.tar.gz",
+            "Debian_8": "debian-x64-netcoreapp1.0.tar.gz",
+            "Fedora_23": "fedora-x64-netcoreapp1.0.tar.gz",
+            "OpenSUSE_13_2": "opensuse-x64-netcoreapp1.0.tar.gz",
+            "RHEL_7": "rhel-x64-netcoreapp1.0.tar.gz",
+            "Ubuntu_14": "ubuntu14-x64-netcoreapp1.0.tar.gz",
+            "Ubuntu_16": "ubuntu16-x64-netcoreapp1.0.tar.gz"
+        },
+        "installDir": "../sqltoolsservice/{#version#}/{#platform#}",
+        "executableFiles": ["Microsoft.SqlTools.ServiceLayer.exe", "Microsoft.SqlTools.ServiceLayer", "Microsoft.SqlTools.ServiceLayer.dll"]
+    }
+}